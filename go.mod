--- conflicted
+++ resolved
@@ -1,29 +1,21 @@
 module github.com/shatteredsilicon/mysqld_exporter
 
-<<<<<<< HEAD
-go 1.20
-=======
 go 1.22
->>>>>>> c3664242
 
 require (
 	github.com/DATA-DOG/go-sqlmock v1.5.2
 	github.com/alecthomas/kingpin/v2 v2.4.0
-<<<<<<< HEAD
-	github.com/go-kit/log v0.2.1
-	github.com/go-sql-driver/mysql v1.8.0
-=======
 	github.com/blang/semver/v4 v4.0.0
 	github.com/go-sql-driver/mysql v1.8.1
->>>>>>> c3664242
 	github.com/google/go-cmp v0.6.0
 	github.com/google/uuid v1.6.0
 	github.com/prometheus/client_golang v1.20.5
 	github.com/prometheus/client_model v0.6.1
-	github.com/prometheus/common v0.60.1
-	github.com/prometheus/exporter-toolkit v0.13.1
+	github.com/prometheus/common v0.61.0
+	github.com/prometheus/exporter-toolkit v0.13.2
 	github.com/smartystreets/goconvey v1.8.1
-	golang.org/x/net v0.17.0
+	golang.org/x/crypto v0.31.0
+	golang.org/x/net v0.32.0
 	gopkg.in/DATA-DOG/go-sqlmock.v1 v1.3.0
 	gopkg.in/ini.v1 v1.67.0
 	gopkg.in/yaml.v2 v2.4.0
@@ -35,6 +27,8 @@
 	github.com/beorn7/perks v1.0.1 // indirect
 	github.com/cespare/xxhash/v2 v2.3.0 // indirect
 	github.com/coreos/go-systemd/v22 v22.5.0 // indirect
+	github.com/go-kit/log v0.2.1 // indirect
+	github.com/go-logfmt/logfmt v0.5.1 // indirect
 	github.com/gopherjs/gopherjs v1.17.2 // indirect
 	github.com/jpillora/backoff v1.0.0 // indirect
 	github.com/jtolds/gls v4.20.0+incompatible // indirect
@@ -46,22 +40,9 @@
 	github.com/prometheus/procfs v0.15.1 // indirect
 	github.com/smarty/assertions v1.15.0 // indirect
 	github.com/xhit/go-str2duration/v2 v2.1.0 // indirect
-<<<<<<< HEAD
-	golang.org/x/crypto v0.14.0 // indirect
-	golang.org/x/oauth2 v0.12.0 // indirect
-	golang.org/x/sync v0.3.0 // indirect
-	golang.org/x/sys v0.13.0 // indirect
-	golang.org/x/text v0.13.0 // indirect
-	google.golang.org/appengine v1.6.7 // indirect
-	google.golang.org/protobuf v1.31.0 // indirect
-=======
-	golang.org/x/crypto v0.28.0 // indirect
-	golang.org/x/net v0.29.0 // indirect
-	golang.org/x/oauth2 v0.23.0 // indirect
-	golang.org/x/sync v0.8.0 // indirect
-	golang.org/x/sys v0.26.0 // indirect
-	golang.org/x/text v0.19.0 // indirect
-	google.golang.org/protobuf v1.34.2 // indirect
-	gopkg.in/yaml.v2 v2.4.0 // indirect
->>>>>>> c3664242
+	golang.org/x/oauth2 v0.24.0 // indirect
+	golang.org/x/sync v0.10.0 // indirect
+	golang.org/x/sys v0.28.0 // indirect
+	golang.org/x/text v0.21.0 // indirect
+	google.golang.org/protobuf v1.35.2 // indirect
 )