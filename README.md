--- conflicted
+++ resolved
@@ -1,13 +1,9 @@
-<<<<<<< HEAD
-# Percona MySQL Server Exporter [![Build Status](https://travis-ci.org/percona/mysqld_exporter.svg?branch=master)](https://travis-ci.org/percona/mysqld_exporter)
-=======
 # MySQL Server Exporter [![Build Status](https://travis-ci.org/prometheus/mysqld_exporter.svg)][travis]
 
 [![CircleCI](https://circleci.com/gh/prometheus/mysqld_exporter/tree/main.svg?style=shield)][circleci]
 [![Docker Repository on Quay](https://quay.io/repository/prometheus/mysqld-exporter/status)][quay]
 [![Docker Pulls](https://img.shields.io/docker/pulls/prom/mysqld-exporter.svg?maxAge=604800)][hub]
 [![Go Report Card](https://goreportcard.com/badge/github.com/prometheus/mysqld_exporter)](https://goreportcard.com/report/github.com/prometheus/mysqld_exporter)
->>>>>>> cc349684
 
 Prometheus exporter for MySQL server metrics.
 
@@ -40,43 +36,6 @@
 
     ./mysqld_exporter <flags>
 
-<<<<<<< HEAD
-### Collector Flags
-
-Name                                                   | MySQL Version | Description
--------------------------------------------------------|---------------|------------------------------------------------------------------------------------
-collect.auto_increment.columns                         | 5.1           | Collect auto_increment columns and max values from information_schema.
-collect.binlog_size                                    | 5.1           | Collect the current size of all registered binlog files.
-collect.engine_innodb_status                           | 5.1           | Collect from SHOW ENGINE INNODB STATUS.
-collect.engine_tokudb_status                           | 5.6           | Collect from SHOW ENGINE TOKUDB STATUS.
-collect.global_status                                  | 5.1           | Collect from SHOW GLOBAL STATUS (Enabled by default)
-collect.global_variables                               | 5.1           | Collect from SHOW GLOBAL VARIABLES (Enabled by default)
-collect.info_schema.clientstats                        | 5.5           | If running with userstat=1, set to true to collect client statistics.
-collect.info_schema.innodb_metrics                     | 5.6           | Collect metrics from information_schema.innodb_metrics.
-collect.info_schema.innodb_tablespaces                 | 5.7           | Collect metrics from information_schema.innodb_sys_tablespaces.
-collect.info_schema.processlist                        | 5.1           | Collect thread state counts from information_schema.processlist.
-collect.info_schema.processlist.min_time               | 5.1           | Minimum time a thread must be in each state to be counted. (default: 0)
-collect.info_schema.query_response_time                | 5.5           | Collect query response time distribution if query_response_time_stats is ON.
-collect.info_schema.tables                             | 5.1           | Collect metrics from information_schema.tables (Enabled by default)
-collect.info_schema.tables.databases                   | 5.1           | The list of databases to collect table stats for, or '`*`' for all.
-collect.info_schema.tablestats                         | 5.1           | If running with userstat=1, set to true to collect table statistics.
-collect.info_schema.userstats                          | 5.1           | If running with userstat=1, set to true to collect user statistics.
-collect.perf_schema.eventsstatements                   | 5.6           | Collect metrics from performance_schema.events_statements_summary_by_digest.
-collect.perf_schema.eventsstatements.digest_text_limit | 5.6           | Maximum length of the normalized statement text. (default: 120)
-collect.perf_schema.eventsstatements.limit             | 5.6           | Limit the number of events statements digests by response time. (default: 250)
-collect.perf_schema.eventsstatements.timelimit         | 5.6           | Limit how old the 'last_seen' events statements can be, in seconds. (default: 86400)
-collect.perf_schema.eventswaits                        | 5.5           | Collect metrics from performance_schema.events_waits_summary_global_by_event_name.
-collect.perf_schema.file_events                        | 5.6           | Collect metrics from performance_schema.file_summary_by_event_name.
-collect.perf_schema.file_instances                     | 5.5           | Collect metrics from performance_schema.file_summary_by_instance.
-collect.perf_schema.indexiowaits                       | 5.6           | Collect metrics from performance_schema.table_io_waits_summary_by_index_usage.
-collect.perf_schema.tableiowaits                       | 5.6           | Collect metrics from performance_schema.table_io_waits_summary_by_table.
-collect.perf_schema.tablelocks                         | 5.6           | Collect metrics from performance_schema.table_lock_waits_summary_by_table.
-collect.slave_status                                   | 5.1           | Collect from SHOW SLAVE STATUS (Enabled by default)
-collect.heartbeat                                      | 5.1           | Collect from [heartbeat](#heartbeat).
-collect.heartbeat.database                             | 5.1           | Database from where to collect heartbeat data. (default: heartbeat)
-collect.heartbeat.table                                | 5.1           | Table from where to collect heartbeat data. (default: heartbeat)
-collect.all                                            | -             | Collect all metrics.
-=======
 #####  Multi-target support
 
 This exporter supports the multi-target pattern. This allows running a single instance of this exporter for multiple MySQL targets.
@@ -176,7 +135,6 @@
 collect.slave_hosts                                          | 5.1           | Collect from SHOW SLAVE HOSTS
 collect.sys.user_summary                                     | 5.7           | Collect metrics from sys.x$user_summary (disabled by default).
 
->>>>>>> cc349684
 
 ### General Flags
 Name                                       | Description
@@ -187,15 +145,8 @@
 log.level                                  | Logging verbosity (default: info)
 exporter.lock_wait_timeout                 | Set a lock_wait_timeout (in seconds) on the connection to avoid long metadata locking. (default: 2)
 exporter.log_slow_filter                   | Add a log_slow_filter to avoid slow query logging of scrapes.  NOTE: Not supported by Oracle MySQL.
-<<<<<<< HEAD
-exporter.global-conn-pool                  | Use global connection pool instead of creating new pool for each http request.
-exporter.max-open-conns                    | Maximum number of open connections to the database. https://golang.org/pkg/database/sql/#DB.SetMaxOpenConns
-exporter.max-idle-conns                    | Maximum number of connections in the idle connection pool. https://golang.org/pkg/database/sql/#DB.SetMaxIdleConns
-exporter.conn-max-lifetime                 | Maximum amount of time a connection may be reused. https://golang.org/pkg/database/sql/#DB.SetConnMaxLifetime
-=======
 tls.insecure-skip-verify                   | Ignore tls verification errors.
 web.config.file                            | Path to a [web configuration file](#tls-and-basic-authentication)
->>>>>>> cc349684
 web.listen-address                         | Address to listen on for web interface and telemetry.
 web.telemetry-path                         | Path under which to expose metrics.
 version                                    | Print the version information.
@@ -278,34 +229,8 @@
 
 There is a set of sample rules, alerts and dashboards available in the [mysqld-mixin](mysqld-mixin/)
 
-<<<<<<< HEAD
-## Visualize
-
-There is a Grafana dashboard for MySQL available as a part of [PMM](https://www.percona.com/doc/percona-monitoring-and-management/index.html) project, you can see the demo [here](https://pmmdemo.percona.com/graph/dashboard/db/mysql-overview).
-
-## Submit Bug Report
-If you find a bug in Percona MySQL Exporter or one of the related projects, you should submit a report to that project's [JIRA](https://jira.percona.com) issue tracker.
-
-Your first step should be to search the existing set of open tickets for a similar report. If you find that someone else has already reported your problem, then you can upvote that report to increase its visibility.
-
-If there is no existing report, submit a report following these steps:
-
-1.  [Sign in to Percona JIRA.](https://jira.percona.com/login.jsp) You will need to create an account if you do not have one.
-2.  [Go to the Create Issue screen and select the relevant project.](https://jira.percona.com/secure/CreateIssueDetails!init.jspa?pid=11600&issuetype=1&priority=3&components=11709)
-3.  Fill in the fields of Summary, Description, Steps To Reproduce, and Affects Version to the best you can. If the bug corresponds to a crash, attach the stack trace from the logs.
-
-An excellent resource is [Elika Etemad's article on filing good bug reports.](http://fantasai.inkedblade.net/style/talks/filing-good-bugs/).
-
-As a general rule of thumb, please try to create bug reports that are:
-
--   *Reproducible.* Include steps to reproduce the problem.
--   *Specific.* Include as much detail as possible: which version, what environment, etc.
--   *Unique.* Do not duplicate existing tickets.
--   *Scoped to a Single Bug.* One bug per report.
-=======
 [circleci]: https://circleci.com/gh/prometheus/mysqld_exporter
 [hub]: https://hub.docker.com/r/prom/mysqld-exporter/
 [travis]: https://travis-ci.org/prometheus/mysqld_exporter
 [quay]: https://quay.io/repository/prometheus/mysqld-exporter
-[parsetime]: https://github.com/go-sql-driver/mysql#parsetime
->>>>>>> cc349684
+[parsetime]: https://github.com/go-sql-driver/mysql#parsetime