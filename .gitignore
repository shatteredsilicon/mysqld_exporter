/.build
/mysqld_exporter
/.release
/.tarballs

*.tar.gz
*.test
*-stamp
.idea
*.iml
<<<<<<< HEAD

vendor/
=======
/vendor
>>>>>>> cc349684
<|MERGE_RESOLUTION|>--- conflicted
+++ resolved
@@ -8,9 +8,4 @@
 *-stamp
 .idea
 *.iml
-<<<<<<< HEAD
-
-vendor/
-=======
-/vendor
->>>>>>> cc349684
+/vendor