--- conflicted
+++ resolved
@@ -17,19 +17,10 @@
 
 import (
 	"context"
-<<<<<<< HEAD
-	"database/sql"
 	"flag"
-=======
->>>>>>> c3664242
 	"fmt"
 	"log/slog"
 
-<<<<<<< HEAD
-	"github.com/go-kit/log"
-=======
-	"github.com/alecthomas/kingpin/v2"
->>>>>>> c3664242
 	"github.com/prometheus/client_golang/prometheus"
 )
 
