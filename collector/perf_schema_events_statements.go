--- conflicted
+++ resolved
@@ -21,7 +21,6 @@
 	"flag"
 	"fmt"
 
-	"github.com/alecthomas/kingpin/v2"
 	"github.com/go-kit/log"
 	"github.com/prometheus/client_golang/prometheus"
 )
@@ -153,20 +152,12 @@
 // ScrapePerfEventsStatements collects from `performance_schema.events_statements_summary_by_digest`.
 type ScrapePerfEventsStatements struct{}
 
-<<<<<<< HEAD
-// Name of the Scraper.
-=======
 // Name of the Scraper. Should be unique.
->>>>>>> cc349684
 func (ScrapePerfEventsStatements) Name() string {
 	return "perf_schema.eventsstatements"
 }
 
-<<<<<<< HEAD
-// Help returns additional information about Scraper.
-=======
 // Help describes the role of the Scraper.
->>>>>>> cc349684
 func (ScrapePerfEventsStatements) Help() string {
 	return "Collect metrics from performance_schema.events_statements_summary_by_digest"
 }
@@ -176,13 +167,8 @@
 	return 5.6
 }
 
-<<<<<<< HEAD
-// Scrape collects data.
-func (ScrapePerfEventsStatements) Scrape(ctx context.Context, db *sql.DB, ch chan<- prometheus.Metric) error {
-=======
 // Scrape collects data from database connection and sends it over channel as prometheus metric.
 func (ScrapePerfEventsStatements) Scrape(ctx context.Context, db *sql.DB, ch chan<- prometheus.Metric, logger log.Logger) error {
->>>>>>> cc349684
 	perfQuery := fmt.Sprintf(
 		perfEventsStatementsQuery,
 		*perfEventsStatementsDigestTextLimit,
