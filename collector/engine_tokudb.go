--- conflicted
+++ resolved
@@ -39,19 +39,7 @@
 	return "engine_tokudb_status"
 }
 
-<<<<<<< HEAD
-// ScrapeEngineTokudbStatus scrapes from `SHOW ENGINE TOKUDB STATUS`.
-type ScrapeEngineTokudbStatus struct{}
-
-// Name of the Scraper.
-func (ScrapeEngineTokudbStatus) Name() string {
-	return "engine_tokudb_status"
-}
-
-// Help returns additional information about Scraper.
-=======
 // Help describes the role of the Scraper.
->>>>>>> cc349684
 func (ScrapeEngineTokudbStatus) Help() string {
 	return "Collect from SHOW ENGINE TOKUDB STATUS"
 }
@@ -61,13 +49,8 @@
 	return 5.6
 }
 
-<<<<<<< HEAD
-// Scrape collects data.
-func (ScrapeEngineTokudbStatus) Scrape(ctx context.Context, db *sql.DB, ch chan<- prometheus.Metric) error {
-=======
 // Scrape collects data from database connection and sends it over channel as prometheus metric.
 func (ScrapeEngineTokudbStatus) Scrape(ctx context.Context, db *sql.DB, ch chan<- prometheus.Metric, logger log.Logger) error {
->>>>>>> cc349684
 	tokudbRows, err := db.QueryContext(ctx, engineTokudbStatusQuery)
 	if err != nil {
 		return err
