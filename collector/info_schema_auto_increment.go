--- conflicted
+++ resolved
@@ -32,14 +32,8 @@
 		    when 'int'       then 31
 		    when 'bigint'    then 63
 		    end+(column_type like '% unsigned'))-1 as max_int
-<<<<<<< HEAD
-		  FROM information_schema.tables t
-		  JOIN information_schema.columns c
-		    ON BINARY t.table_schema = c.table_schema AND BINARY t.table_name = c.table_name
-=======
 		  FROM information_schema.columns c
 		  STRAIGHT_JOIN information_schema.tables t USING (table_schema,table_name)
->>>>>>> cc349684
 		  WHERE c.extra = 'auto_increment' AND t.auto_increment IS NOT NULL
 		`
 
@@ -60,20 +54,12 @@
 // ScrapeAutoIncrementColumns collects auto_increment column information.
 type ScrapeAutoIncrementColumns struct{}
 
-<<<<<<< HEAD
-// Name of the Scraper.
-=======
 // Name of the Scraper. Should be unique.
->>>>>>> cc349684
 func (ScrapeAutoIncrementColumns) Name() string {
 	return "auto_increment.columns"
 }
 
-<<<<<<< HEAD
-// Help returns additional information about Scraper.
-=======
 // Help describes the role of the Scraper.
->>>>>>> cc349684
 func (ScrapeAutoIncrementColumns) Help() string {
 	return "Collect auto_increment columns and max values from information_schema"
 }
@@ -83,13 +69,8 @@
 	return 5.1
 }
 
-<<<<<<< HEAD
-// Scrape collects data.
-func (ScrapeAutoIncrementColumns) Scrape(ctx context.Context, db *sql.DB, ch chan<- prometheus.Metric) error {
-=======
 // Scrape collects data from database connection and sends it over channel as prometheus metric.
 func (ScrapeAutoIncrementColumns) Scrape(ctx context.Context, db *sql.DB, ch chan<- prometheus.Metric, logger log.Logger) error {
->>>>>>> cc349684
 	autoIncrementRows, err := db.QueryContext(ctx, infoSchemaAutoIncrementQuery)
 	if err != nil {
 		return err
