// Copyright 2018 The Prometheus Authors
// Licensed under the Apache License, Version 2.0 (the "License");
// you may not use this file except in compliance with the License.
// You may obtain a copy of the License at
//
// http://www.apache.org/licenses/LICENSE-2.0
//
// Unless required by applicable law or agreed to in writing, software
// distributed under the License is distributed on an "AS IS" BASIS,
// WITHOUT WARRANTIES OR CONDITIONS OF ANY KIND, either express or implied.
// See the License for the specific language governing permissions and
// limitations under the License.

// Scrape `information_schema.user_statistics`.

package collector

import (
	"context"
	"database/sql"
	"fmt"
	"strings"

	"github.com/go-kit/log"
	"github.com/go-kit/log/level"
	"github.com/prometheus/client_golang/prometheus"
)

const userStatQuery = `SELECT * FROM information_schema.user_statistics`

var (
	// Map known user-statistics values to types. Unknown types will be mapped as
	// untyped.
	informationSchemaUserStatisticsTypes = map[string]struct {
		vtype prometheus.ValueType
		desc  *prometheus.Desc
	}{
		"TOTAL_CONNECTIONS": {prometheus.CounterValue,
			prometheus.NewDesc(prometheus.BuildFQName(namespace, informationSchema, "user_statistics_total_connections"),
				"The number of connections created for this user.",
				[]string{"user"}, nil)},
		"CONCURRENT_CONNECTIONS": {prometheus.GaugeValue,
			prometheus.NewDesc(prometheus.BuildFQName(namespace, informationSchema, "user_statistics_concurrent_connections"),
				"The number of concurrent connections for this user.",
				[]string{"user"}, nil)},
		"CONNECTED_TIME": {prometheus.CounterValue,
			prometheus.NewDesc(prometheus.BuildFQName(namespace, informationSchema, "user_statistics_connected_time_seconds_total"),
				"The cumulative number of seconds elapsed while there were connections from this user.",
				[]string{"user"}, nil)},
		"BUSY_TIME": {prometheus.CounterValue,
			prometheus.NewDesc(prometheus.BuildFQName(namespace, informationSchema, "user_statistics_busy_seconds_total"),
				"The cumulative number of seconds there was activity on connections from this user.",
				[]string{"user"}, nil)},
		"CPU_TIME": {prometheus.CounterValue,
			prometheus.NewDesc(prometheus.BuildFQName(namespace, informationSchema, "user_statistics_cpu_time_seconds_total"),
				"The cumulative CPU time elapsed, in seconds, while servicing this user's connections.",
				[]string{"user"}, nil)},
		"BYTES_RECEIVED": {prometheus.CounterValue,
			prometheus.NewDesc(prometheus.BuildFQName(namespace, informationSchema, "user_statistics_bytes_received_total"),
				"The number of bytes received from this user’s connections.",
				[]string{"user"}, nil)},
		"BYTES_SENT": {prometheus.CounterValue,
			prometheus.NewDesc(prometheus.BuildFQName(namespace, informationSchema, "user_statistics_bytes_sent_total"),
				"The number of bytes sent to this user’s connections.",
				[]string{"user"}, nil)},
		"BINLOG_BYTES_WRITTEN": {prometheus.CounterValue,
			prometheus.NewDesc(prometheus.BuildFQName(namespace, informationSchema, "user_statistics_binlog_bytes_written_total"),
				"The number of bytes written to the binary log from this user’s connections.",
				[]string{"user"}, nil)},
		"ROWS_READ": {prometheus.CounterValue,
			prometheus.NewDesc(prometheus.BuildFQName(namespace, informationSchema, "user_statistics_rows_read_total"),
				"The number of rows read by this user's connections.",
				[]string{"user"}, nil)},
		"ROWS_SENT": {prometheus.CounterValue,
			prometheus.NewDesc(prometheus.BuildFQName(namespace, informationSchema, "user_statistics_rows_sent_total"),
				"The number of rows sent by this user's connections.",
				[]string{"user"}, nil)},
		"ROWS_DELETED": {prometheus.CounterValue,
			prometheus.NewDesc(prometheus.BuildFQName(namespace, informationSchema, "user_statistics_rows_deleted_total"),
				"The number of rows deleted by this user's connections.",
				[]string{"user"}, nil)},
		"ROWS_INSERTED": {prometheus.CounterValue,
			prometheus.NewDesc(prometheus.BuildFQName(namespace, informationSchema, "user_statistics_rows_inserted_total"),
				"The number of rows inserted by this user's connections.",
				[]string{"user"}, nil)},
		"ROWS_FETCHED": {prometheus.CounterValue,
			prometheus.NewDesc(prometheus.BuildFQName(namespace, informationSchema, "user_statistics_rows_fetched_total"),
				"The number of rows fetched by this user’s connections.",
				[]string{"user"}, nil)},
		"ROWS_UPDATED": {prometheus.CounterValue,
			prometheus.NewDesc(prometheus.BuildFQName(namespace, informationSchema, "user_statistics_rows_updated_total"),
				"The number of rows updated by this user’s connections.",
				[]string{"user"}, nil)},
		"TABLE_ROWS_READ": {prometheus.CounterValue,
			prometheus.NewDesc(prometheus.BuildFQName(namespace, informationSchema, "user_statistics_table_rows_read_total"),
				"The number of rows read from tables by this user’s connections. (It may be different from ROWS_FETCHED.)",
				[]string{"user"}, nil)},
		"SELECT_COMMANDS": {prometheus.CounterValue,
			prometheus.NewDesc(prometheus.BuildFQName(namespace, informationSchema, "user_statistics_select_commands_total"),
				"The number of SELECT commands executed from this user’s connections.",
				[]string{"user"}, nil)},
		"UPDATE_COMMANDS": {prometheus.CounterValue,
			prometheus.NewDesc(prometheus.BuildFQName(namespace, informationSchema, "user_statistics_update_commands_total"),
				"The number of UPDATE commands executed from this user’s connections.",
				[]string{"user"}, nil)},
		"OTHER_COMMANDS": {prometheus.CounterValue,
			prometheus.NewDesc(prometheus.BuildFQName(namespace, informationSchema, "user_statistics_other_commands_total"),
				"The number of other commands executed from this user’s connections.",
				[]string{"user"}, nil)},
		"COMMIT_TRANSACTIONS": {prometheus.CounterValue,
			prometheus.NewDesc(prometheus.BuildFQName(namespace, informationSchema, "user_statistics_commit_transactions_total"),
				"The number of COMMIT commands issued by this user’s connections.",
				[]string{"user"}, nil)},
		"ROLLBACK_TRANSACTIONS": {prometheus.CounterValue,
			prometheus.NewDesc(prometheus.BuildFQName(namespace, informationSchema, "user_statistics_rollback_transactions_total"),
				"The number of ROLLBACK commands issued by this user’s connections.",
				[]string{"user"}, nil)},
		"DENIED_CONNECTIONS": {prometheus.CounterValue,
			prometheus.NewDesc(prometheus.BuildFQName(namespace, informationSchema, "user_statistics_denied_connections_total"),
				"The number of connections denied to this user.",
				[]string{"user"}, nil)},
		"LOST_CONNECTIONS": {prometheus.CounterValue,
			prometheus.NewDesc(prometheus.BuildFQName(namespace, informationSchema, "user_statistics_lost_connections_total"),
				"The number of this user’s connections that were terminated uncleanly.",
				[]string{"user"}, nil)},
		"ACCESS_DENIED": {prometheus.CounterValue,
			prometheus.NewDesc(prometheus.BuildFQName(namespace, informationSchema, "user_statistics_access_denied_total"),
				"The number of times this user’s connections issued commands that were denied.",
				[]string{"user"}, nil)},
		"EMPTY_QUERIES": {prometheus.CounterValue,
			prometheus.NewDesc(prometheus.BuildFQName(namespace, informationSchema, "user_statistics_empty_queries_total"),
				"The number of times this user’s connections sent empty queries to the server.",
				[]string{"user"}, nil)},
		"TOTAL_SSL_CONNECTIONS": {prometheus.CounterValue,
			prometheus.NewDesc(prometheus.BuildFQName(namespace, informationSchema, "user_statistics_total_ssl_connections_total"),
				"The number of times this user’s connections connected using SSL to the server.",
				[]string{"user"}, nil)},
	}
)

// ScrapeUserStat collects from `information_schema.user_statistics`.
type ScrapeUserStat struct{}

<<<<<<< HEAD
// Name of the Scraper.
=======
// Name of the Scraper. Should be unique.
>>>>>>> cc349684
func (ScrapeUserStat) Name() string {
	return "info_schema.userstats"
}

<<<<<<< HEAD
// Help returns additional information about Scraper.
=======
// Help describes the role of the Scraper.
>>>>>>> cc349684
func (ScrapeUserStat) Help() string {
	return "If running with userstat=1, set to true to collect user statistics"
}

// Version of MySQL from which scraper is available.
func (ScrapeUserStat) Version() float64 {
	return 5.1
}

<<<<<<< HEAD
// Scrape collects data.
func (ScrapeUserStat) Scrape(ctx context.Context, db *sql.DB, ch chan<- prometheus.Metric) error {
=======
// Scrape collects data from database connection and sends it over channel as prometheus metric.
func (ScrapeUserStat) Scrape(ctx context.Context, db *sql.DB, ch chan<- prometheus.Metric, logger log.Logger) error {
>>>>>>> cc349684
	var varName, varVal string
	err := db.QueryRowContext(ctx, userstatCheckQuery).Scan(&varName, &varVal)
	if err != nil {
		level.Debug(logger).Log("msg", "Detailed user stats are not available.")
		return nil
	}
	if varVal == "OFF" {
		level.Debug(logger).Log("msg", "MySQL variable is OFF.", "var", varName)
		return nil
	}

	informationSchemaUserStatisticsRows, err := db.QueryContext(ctx, userStatQuery)
	if err != nil {
		return err
	}
	defer informationSchemaUserStatisticsRows.Close()

	// The user column is assumed to be column[0], while all other data is assumed to be coerceable to float64.
	// Because of the user column, userStatData[0] maps to columnNames[1] when reading off the metrics
	// (because userStatScanArgs is mapped as [ &user, &userData[0], &userData[1] ... &userdata[n] ]
	// To map metrics to names therefore we always range over columnNames[1:]
	var columnNames []string
	columnNames, err = informationSchemaUserStatisticsRows.Columns()
	if err != nil {
		return err
	}

	var user string                                        // Holds the username, which should be in column 0.
	var userStatData = make([]float64, len(columnNames)-1) // 1 less because of the user column.
	var userStatScanArgs = make([]interface{}, len(columnNames))
	userStatScanArgs[0] = &user
	for i := range userStatData {
		userStatScanArgs[i+1] = &userStatData[i]
	}

	for informationSchemaUserStatisticsRows.Next() {
		err = informationSchemaUserStatisticsRows.Scan(userStatScanArgs...)
		if err != nil {
			return err
		}

		// Loop over column names, and match to scan data. Unknown columns
		// will be filled with an untyped metric number. We assume other then
		// user, that we'll only get numbers.
		for idx, columnName := range columnNames[1:] {
			if metricType, ok := informationSchemaUserStatisticsTypes[columnName]; ok {
				ch <- prometheus.MustNewConstMetric(metricType.desc, metricType.vtype, float64(userStatData[idx]), user)
			} else {
				// Unknown metric. Report as untyped.
				desc := prometheus.NewDesc(prometheus.BuildFQName(namespace, informationSchema, fmt.Sprintf("user_statistics_%s", strings.ToLower(columnName))), fmt.Sprintf("Unsupported metric from column %s", columnName), []string{"user"}, nil)
				ch <- prometheus.MustNewConstMetric(desc, prometheus.UntypedValue, float64(userStatData[idx]), user)
			}
		}
	}
	return nil
}

// check interface
var _ Scraper = ScrapeUserStat{}<|MERGE_RESOLUTION|>--- conflicted
+++ resolved
@@ -141,20 +141,12 @@
 // ScrapeUserStat collects from `information_schema.user_statistics`.
 type ScrapeUserStat struct{}
 
-<<<<<<< HEAD
-// Name of the Scraper.
-=======
 // Name of the Scraper. Should be unique.
->>>>>>> cc349684
 func (ScrapeUserStat) Name() string {
 	return "info_schema.userstats"
 }
 
-<<<<<<< HEAD
-// Help returns additional information about Scraper.
-=======
 // Help describes the role of the Scraper.
->>>>>>> cc349684
 func (ScrapeUserStat) Help() string {
 	return "If running with userstat=1, set to true to collect user statistics"
 }
@@ -164,13 +156,8 @@
 	return 5.1
 }
 
-<<<<<<< HEAD
-// Scrape collects data.
-func (ScrapeUserStat) Scrape(ctx context.Context, db *sql.DB, ch chan<- prometheus.Metric) error {
-=======
 // Scrape collects data from database connection and sends it over channel as prometheus metric.
 func (ScrapeUserStat) Scrape(ctx context.Context, db *sql.DB, ch chan<- prometheus.Metric, logger log.Logger) error {
->>>>>>> cc349684
 	var varName, varVal string
 	err := db.QueryRowContext(ctx, userstatCheckQuery).Scan(&varName, &varVal)
 	if err != nil {
