--- conflicted
+++ resolved
@@ -31,15 +31,10 @@
 	SELECT
 	    column_name
 	  FROM information_schema.columns
-<<<<<<< HEAD
-	  WHERE table_name = 'INNODB_METRICS'
-	    AND column_name IN ('status', 'enabled')
-=======
 	  WHERE table_schema = 'information_schema'
 	    AND table_name = 'INNODB_METRICS'
 	    AND column_name IN ('status', 'enabled')
 	  LIMIT 1
->>>>>>> cc349684
 	`
 
 const infoSchemaInnodbMetricsQuery = `
@@ -82,20 +77,12 @@
 // ScrapeInnodbMetrics collects from `information_schema.innodb_metrics`.
 type ScrapeInnodbMetrics struct{}
 
-<<<<<<< HEAD
-// Name of the Scraper.
-=======
 // Name of the Scraper. Should be unique.
->>>>>>> cc349684
 func (ScrapeInnodbMetrics) Name() string {
 	return informationSchema + ".innodb_metrics"
 }
 
-<<<<<<< HEAD
-// Help returns additional information about Scraper.
-=======
 // Help describes the role of the Scraper.
->>>>>>> cc349684
 func (ScrapeInnodbMetrics) Help() string {
 	return "Collect metrics from information_schema.innodb_metrics"
 }
@@ -106,11 +93,7 @@
 }
 
 // Scrape collects data from database connection and sends it over channel as prometheus metric.
-<<<<<<< HEAD
-func (ScrapeInnodbMetrics) Scrape(ctx context.Context, db *sql.DB, ch chan<- prometheus.Metric) error {
-=======
 func (ScrapeInnodbMetrics) Scrape(ctx context.Context, db *sql.DB, ch chan<- prometheus.Metric, logger log.Logger) error {
->>>>>>> cc349684
 	var enabledColumnName string
 	var query string
 
@@ -125,11 +108,7 @@
 	case "ENABLED":
 		query = fmt.Sprintf(infoSchemaInnodbMetricsQuery, "enabled", "1")
 	default:
-<<<<<<< HEAD
-		return errors.New("couldn't find column STATUS or ENABLED in innodb_metrics table")
-=======
 		return errors.New("Couldn't find column STATUS or ENABLED in innodb_metrics table.")
->>>>>>> cc349684
 	}
 
 	innodbMetricsRows, err := db.QueryContext(ctx, query)
