--- conflicted
+++ resolved
@@ -145,20 +145,12 @@
 // ScrapeClientStat collects from `information_schema.client_statistics`.
 type ScrapeClientStat struct{}
 
-<<<<<<< HEAD
-// Name of the Scraper.
-=======
 // Name of the Scraper. Should be unique.
->>>>>>> cc349684
 func (ScrapeClientStat) Name() string {
 	return "info_schema.clientstats"
 }
 
-<<<<<<< HEAD
-// Help returns additional information about Scraper.
-=======
 // Help describes the role of the Scraper.
->>>>>>> cc349684
 func (ScrapeClientStat) Help() string {
 	return "If running with userstat=1, set to true to collect client statistics"
 }
@@ -168,13 +160,8 @@
 	return 5.5
 }
 
-<<<<<<< HEAD
-// Scrape collects data.
-func (ScrapeClientStat) Scrape(ctx context.Context, db *sql.DB, ch chan<- prometheus.Metric) error {
-=======
 // Scrape collects data from database connection and sends it over channel as prometheus metric.
 func (ScrapeClientStat) Scrape(ctx context.Context, db *sql.DB, ch chan<- prometheus.Metric, logger log.Logger) error {
->>>>>>> cc349684
 	var varName, varVal string
 	err := db.QueryRowContext(ctx, userstatCheckQuery).Scan(&varName, &varVal)
 	if err != nil {
