--- conflicted
+++ resolved
@@ -38,11 +38,7 @@
 
 	ch := make(chan prometheus.Metric)
 	go func() {
-<<<<<<< HEAD
-		if err = (ScrapeSlaveStatus{}).Scrape(context.Background(), db, ch); err != nil {
-=======
 		if err = (ScrapeSlaveStatus{}).Scrape(context.Background(), db, ch, log.NewNopLogger()); err != nil {
->>>>>>> cc349684
 			t.Errorf("error calling function on test: %s", err)
 		}
 		close(ch)
