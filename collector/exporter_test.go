// Copyright 2018 The Prometheus Authors
// Licensed under the Apache License, Version 2.0 (the "License");
// you may not use this file except in compliance with the License.
// You may obtain a copy of the License at
//
// http://www.apache.org/licenses/LICENSE-2.0
//
// Unless required by applicable law or agreed to in writing, software
// distributed under the License is distributed on an "AS IS" BASIS,
// WITHOUT WARRANTIES OR CONDITIONS OF ANY KIND, either express or implied.
// See the License for the specific language governing permissions and
// limitations under the License.

package collector

import (
	"context"
	"database/sql"
<<<<<<< HEAD
=======
	"os"
>>>>>>> cc349684
	"testing"

	"github.com/go-kit/log"
	"github.com/go-kit/log/level"
	"github.com/prometheus/client_golang/prometheus"
	"github.com/prometheus/common/model"
	"github.com/smartystreets/goconvey/convey"
	"gopkg.in/DATA-DOG/go-sqlmock.v1"
)

const dsn = "root@/mysql"

func TestExporter(t *testing.T) {
	if testing.Short() {
		t.Skip("-short is passed, skipping test")
	}

<<<<<<< HEAD
	db, err := sql.Open("mysql", dsn)
	if err != nil {
		t.Fatal(err)
	}
	defer db.Close()

	exporter := New(
		context.Background(),
		db,
		NewMetrics(""),
		[]Scraper{
			ScrapeGlobalStatus{},
		},
=======
	exporter := New(
		context.Background(),
		dsn,
		[]Scraper{
			ScrapeGlobalStatus{},
		},
		log.NewNopLogger(),
>>>>>>> cc349684
	)

	convey.Convey("Metrics describing", t, func() {
		ch := make(chan *prometheus.Desc)
		go func() {
			exporter.Describe(ch)
			close(ch)
		}()

		for range ch {
		}
	})

	convey.Convey("Metrics collection", t, func(c convey.C) {
		ch := make(chan prometheus.Metric)
		go func() {
			exporter.Collect(ch)
			close(ch)
		}()

		for m := range ch {
			got := readMetric(m)
			if got.labels[model.MetricNameLabel] == "mysql_up" {
				c.So(got.value, convey.ShouldEqual, 1)
			}
		}
	})
}

func TestGetMySQLVersion(t *testing.T) {
<<<<<<< HEAD
	db, mock, err := sqlmock.New()
	if err != nil {
		t.Fatalf("error opening a stub database connection: %s", err)
	}
	defer db.Close()

	ctx := context.Background()
	convey.Convey("MySQL version extract", t, func(c convey.C) {
		mock.ExpectQuery(versionQuery).WillReturnRows(sqlmock.NewRows([]string{""}).AddRow(""))
		c.So(getMySQLVersion(ctx, db), convey.ShouldEqual, 999)
		mock.ExpectQuery(versionQuery).WillReturnRows(sqlmock.NewRows([]string{""}).AddRow("something"))
		c.So(getMySQLVersion(ctx, db), convey.ShouldEqual, 999)
		mock.ExpectQuery(versionQuery).WillReturnRows(sqlmock.NewRows([]string{""}).AddRow("10.1.17-MariaDB"))
		c.So(getMySQLVersion(ctx, db), convey.ShouldEqual, 10.1)
		mock.ExpectQuery(versionQuery).WillReturnRows(sqlmock.NewRows([]string{""}).AddRow("5.7.13-6-log"))
		c.So(getMySQLVersion(ctx, db), convey.ShouldEqual, 5.7)
		mock.ExpectQuery(versionQuery).WillReturnRows(sqlmock.NewRows([]string{""}).AddRow("5.6.30-76.3-56-log"))
		c.So(getMySQLVersion(ctx, db), convey.ShouldEqual, 5.6)
		mock.ExpectQuery(versionQuery).WillReturnRows(sqlmock.NewRows([]string{""}).AddRow("5.5.51-38.1"))
		c.So(getMySQLVersion(ctx, db), convey.ShouldEqual, 5.5)
	})

	// Ensure all SQL queries were executed
	if err := mock.ExpectationsWereMet(); err != nil {
		t.Errorf("there were unfulfilled expections: %s", err)
	}
=======
	if testing.Short() {
		t.Skip("-short is passed, skipping test")
	}

	logger := log.NewLogfmtLogger(os.Stderr)
	logger = level.NewFilter(logger, level.AllowDebug())

	convey.Convey("Version parsing", t, func() {
		db, err := sql.Open("mysql", dsn)
		convey.So(err, convey.ShouldBeNil)
		defer db.Close()

		convey.So(getMySQLVersion(db, logger), convey.ShouldBeBetweenOrEqual, 5.6, 11.0)
	})
>>>>>>> cc349684
}<|MERGE_RESOLUTION|>--- conflicted
+++ resolved
@@ -16,10 +16,7 @@
 import (
 	"context"
 	"database/sql"
-<<<<<<< HEAD
-=======
 	"os"
->>>>>>> cc349684
 	"testing"
 
 	"github.com/go-kit/log"
@@ -27,7 +24,6 @@
 	"github.com/prometheus/client_golang/prometheus"
 	"github.com/prometheus/common/model"
 	"github.com/smartystreets/goconvey/convey"
-	"gopkg.in/DATA-DOG/go-sqlmock.v1"
 )
 
 const dsn = "root@/mysql"
@@ -37,29 +33,15 @@
 		t.Skip("-short is passed, skipping test")
 	}
 
-<<<<<<< HEAD
-	db, err := sql.Open("mysql", dsn)
-	if err != nil {
-		t.Fatal(err)
-	}
-	defer db.Close()
-
 	exporter := New(
 		context.Background(),
-		db,
-		NewMetrics(""),
-		[]Scraper{
-			ScrapeGlobalStatus{},
-		},
-=======
-	exporter := New(
-		context.Background(),
+		nil,
 		dsn,
+		"",
 		[]Scraper{
 			ScrapeGlobalStatus{},
 		},
 		log.NewNopLogger(),
->>>>>>> cc349684
 	)
 
 	convey.Convey("Metrics describing", t, func() {
@@ -90,34 +72,6 @@
 }
 
 func TestGetMySQLVersion(t *testing.T) {
-<<<<<<< HEAD
-	db, mock, err := sqlmock.New()
-	if err != nil {
-		t.Fatalf("error opening a stub database connection: %s", err)
-	}
-	defer db.Close()
-
-	ctx := context.Background()
-	convey.Convey("MySQL version extract", t, func(c convey.C) {
-		mock.ExpectQuery(versionQuery).WillReturnRows(sqlmock.NewRows([]string{""}).AddRow(""))
-		c.So(getMySQLVersion(ctx, db), convey.ShouldEqual, 999)
-		mock.ExpectQuery(versionQuery).WillReturnRows(sqlmock.NewRows([]string{""}).AddRow("something"))
-		c.So(getMySQLVersion(ctx, db), convey.ShouldEqual, 999)
-		mock.ExpectQuery(versionQuery).WillReturnRows(sqlmock.NewRows([]string{""}).AddRow("10.1.17-MariaDB"))
-		c.So(getMySQLVersion(ctx, db), convey.ShouldEqual, 10.1)
-		mock.ExpectQuery(versionQuery).WillReturnRows(sqlmock.NewRows([]string{""}).AddRow("5.7.13-6-log"))
-		c.So(getMySQLVersion(ctx, db), convey.ShouldEqual, 5.7)
-		mock.ExpectQuery(versionQuery).WillReturnRows(sqlmock.NewRows([]string{""}).AddRow("5.6.30-76.3-56-log"))
-		c.So(getMySQLVersion(ctx, db), convey.ShouldEqual, 5.6)
-		mock.ExpectQuery(versionQuery).WillReturnRows(sqlmock.NewRows([]string{""}).AddRow("5.5.51-38.1"))
-		c.So(getMySQLVersion(ctx, db), convey.ShouldEqual, 5.5)
-	})
-
-	// Ensure all SQL queries were executed
-	if err := mock.ExpectationsWereMet(); err != nil {
-		t.Errorf("there were unfulfilled expections: %s", err)
-	}
-=======
 	if testing.Short() {
 		t.Skip("-short is passed, skipping test")
 	}
@@ -132,5 +86,4 @@
 
 		convey.So(getMySQLVersion(db, logger), convey.ShouldBeBetweenOrEqual, 5.6, 11.0)
 	})
->>>>>>> cc349684
 }