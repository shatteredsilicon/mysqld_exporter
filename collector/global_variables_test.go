// Copyright 2018 The Prometheus Authors
// Licensed under the Apache License, Version 2.0 (the "License");
// you may not use this file except in compliance with the License.
// You may obtain a copy of the License at
//
// http://www.apache.org/licenses/LICENSE-2.0
//
// Unless required by applicable law or agreed to in writing, software
// distributed under the License is distributed on an "AS IS" BASIS,
// WITHOUT WARRANTIES OR CONDITIONS OF ANY KIND, either express or implied.
// See the License for the specific language governing permissions and
// limitations under the License.

package collector

import (
	"context"
	"testing"

	"github.com/DATA-DOG/go-sqlmock"
	"github.com/go-kit/log"
	"github.com/prometheus/client_golang/prometheus"
	dto "github.com/prometheus/client_model/go"
	"github.com/smartystreets/goconvey/convey"
)

func TestScrapeGlobalVariables(t *testing.T) {
	db, mock, err := sqlmock.New()
	if err != nil {
		t.Fatalf("error opening a stub database connection: %s", err)
	}
	defer db.Close()

	columns := []string{"Variable_name", "Value"}
	rows := sqlmock.NewRows(columns).
		AddRow("wait_timeout", "28800").
		AddRow("version_compile_os", "Linux").
		AddRow("userstat", "OFF").
		AddRow("transaction_prealloc_size", "4096").
		AddRow("tx_isolation", "REPEATABLE-READ").
		AddRow("tmp_table_size", "16777216").
		AddRow("tmpdir", "/tmp").
		AddRow("sync_binlog", "0").
		AddRow("sync_frm", "ON").
		AddRow("slow_launch_time", "2").
		AddRow("innodb_version", "5.6.30-76.3").
		AddRow("version", "5.6.30-76.3-56").
		AddRow("version_comment", "Percona XtraDB Cluster...").
		AddRow("wsrep_cluster_name", "supercluster").
		AddRow("wsrep_provider_options", "base_dir = /var/lib/mysql/; base_host = 10.91.142.82; base_port = 4567; cert.log_conflicts = no; debug = no; evs.auto_evict = 0; evs.causal_keepalive_period = PT1S; evs.debug_log_mask = 0x1; evs.delay_margin = PT1S; evs.delayed_keep_period = PT30S; evs.inactive_check_period = PT0.5S; evs.inactive_timeout = PT15S; evs.info_log_mask = 0; evs.install_timeout = PT7.5S; evs.join_retrans_period = PT1S; evs.keepalive_period = PT1S; evs.max_install_timeouts = 3; evs.send_window = 4; evs.stats_report_period = PT1M; evs.suspect_timeout = PT5S; evs.use_aggregate = true; evs.user_send_window = 2; evs.version = 0; evs.view_forget_timeout = P1D; gcache.dir = /var/lib/mysql/; gcache.keep_pages_count = 0; gcache.keep_pages_size = 0; gcache.mem_size = 0; gcache.name = /var/lib/mysql//galera.cache; gcache.page_size = 128M; gcache.size = 128M; gcomm.thread_prio = ; gcs.fc_debug = 0; gcs.fc_factor = 1.0; gcs.fc_limit = 16; gcs.fc_master_slave = no; gcs.max_packet_size = 64500; gcs.max_throttle = 0.25; gcs.recv_q_hard_limit = 9223372036854775807; gcs.recv_q_soft_limit = 0.25; gcs.sync_donor = no; gmcast.listen_addr = tcp://0.0.0.0:4567; gmcast.mcast_addr = ; gmcast.mcast_ttl = 1; gmcast.peer_timeout = PT3S; gmcast.segment = 0; gmcast.time_wait = PT5S; gmcast.version = 0; ist.recv_addr = 10.91.142.82; pc.announce_timeout = PT3S; pc.checksum = false; pc.ignore_quorum = false; pc.ignore_sb = false; pc.linger = PT20S; pc.npvo = false; pc.recovery = true; pc.version = 0; pc.wait_prim = true; pc.wait_prim_timeout = P30S; pc.weight = 1; protonet.backend = asio; protonet.version = 0; repl.causal_read_timeout = PT30S; repl.commit_order = 3; repl.key_format = FLAT8; repl.max_ws_size = 2147483647; repl.proto_max = 7; socket.checksum = 2; socket.recv_buf_size = 212992;")
	mock.ExpectQuery(globalVariablesQuery).WillReturnRows(rows)

	ch := make(chan prometheus.Metric)
	go func() {
<<<<<<< HEAD
		if err = (ScrapeGlobalVariables{}).Scrape(context.Background(), db, ch); err != nil {
=======
		if err = (ScrapeGlobalVariables{}).Scrape(context.Background(), db, ch, log.NewNopLogger()); err != nil {
>>>>>>> cc349684
			t.Errorf("error calling function on test: %s", err)
		}
		close(ch)
	}()

	counterExpected := []MetricResult{
		{labels: labelMap{}, value: 28800, metricType: dto.MetricType_GAUGE},
		{labels: labelMap{}, value: 0, metricType: dto.MetricType_GAUGE},
		{labels: labelMap{}, value: 4096, metricType: dto.MetricType_GAUGE},
		{labels: labelMap{}, value: 16777216, metricType: dto.MetricType_GAUGE},
		{labels: labelMap{}, value: 0, metricType: dto.MetricType_GAUGE},
		{labels: labelMap{}, value: 1, metricType: dto.MetricType_GAUGE},
		{labels: labelMap{}, value: 2, metricType: dto.MetricType_GAUGE},
		{labels: labelMap{"innodb_version": "5.6.30-76.3", "version": "5.6.30-76.3-56", "version_comment": "Percona XtraDB Cluster..."}, value: 1, metricType: dto.MetricType_GAUGE},
		{labels: labelMap{"wsrep_cluster_name": "supercluster"}, value: 1, metricType: dto.MetricType_GAUGE},
		{labels: labelMap{}, value: 134217728, metricType: dto.MetricType_GAUGE},
		{labels: labelMap{"level": "REPEATABLE-READ"}, value: 1, metricType: dto.MetricType_GAUGE},
	}
	convey.Convey("Metrics comparison", t, func(c convey.C) {
		for _, expect := range counterExpected {
			got := readMetric(<-ch)
			c.So(got, convey.ShouldResemble, expect)
		}
	})

	// Ensure all SQL queries were executed
	if err := mock.ExpectationsWereMet(); err != nil {
		t.Errorf("there were unfulfilled expectations: %s", err)
	}
}

func TestParseWsrepProviderOptions(t *testing.T) {
	testE := ""
	testM := "base_dir = /var/lib/mysql/; base_host = 10.91.142.82; base_port = 4567; cert.log_conflicts = no; debug = no; evs.auto_evict = 0; evs.causal_keepalive_period = PT1S; evs.debug_log_mask = 0x1; evs.delay_margin = PT1S; evs.delayed_keep_period = PT30S; evs.inactive_check_period = PT0.5S; evs.inactive_timeout = PT15S; evs.info_log_mask = 0; evs.install_timeout = PT7.5S; evs.join_retrans_period = PT1S; evs.keepalive_period = PT1S; evs.max_install_timeouts = 3; evs.send_window = 4; evs.stats_report_period = PT1M; evs.suspect_timeout = PT5S; evs.use_aggregate = true; evs.user_send_window = 2; evs.version = 0; evs.view_forget_timeout = P1D; gcache.dir = /var/lib/mysql/; gcache.keep_pages_count = 0; gcache.keep_pages_size = 0; gcache.mem_size = 0; gcache.name = /var/lib/mysql//galera.cache; gcache.page_size = 128M; gcache.size = 128M; gcomm.thread_prio = ; gcs.fc_debug = 0; gcs.fc_factor = 1.0; gcs.fc_limit = 16; gcs.fc_master_slave = no; gcs.max_packet_size = 64500; gcs.max_throttle = 0.25; gcs.recv_q_hard_limit = 9223372036854775807; gcs.recv_q_soft_limit = 0.25; gcs.sync_donor = no; gmcast.listen_addr = tcp://0.0.0.0:4567; gmcast.mcast_addr = ; gmcast.mcast_ttl = 1; gmcast.peer_timeout = PT3S; gmcast.segment = 0; gmcast.time_wait = PT5S; gmcast.version = 0; ist.recv_addr = 10.91.142.82; pc.announce_timeout = PT3S; pc.checksum = false; pc.ignore_quorum = false; pc.ignore_sb = false; pc.linger = PT20S; pc.npvo = false; pc.recovery = true; pc.version = 0; pc.wait_prim = true; pc.wait_prim_timeout = P30S; pc.weight = 1; protonet.backend = asio; protonet.version = 0; repl.causal_read_timeout = PT30S; repl.commit_order = 3; repl.key_format = FLAT8; repl.max_ws_size = 2147483647; repl.proto_max = 7; socket.checksum = 2; socket.recv_buf_size = 212992;"
	testG := "base_dir = /var/lib/mysql/; base_host = 10.91.194.244; base_port = 4567; cert.log_conflicts = no; debug = no; evs.auto_evict = 0; evs.causal_keepalive_period = PT1S; evs.debug_log_mask = 0x1; evs.delay_margin = PT1S; evs.delayed_keep_period = PT30S; evs.inactive_check_period = PT0.5S; evs.inactive_timeout = PT15S; evs.info_log_mask = 0; evs.install_timeout = PT7.5S; evs.join_retrans_period = PT1S; evs.keepalive_period = PT1S; evs.max_install_timeouts = 3; evs.send_window = 4; evs.stats_report_period = PT1M; evs.suspect_timeout = PT5S; evs.use_aggregate = true; evs.user_send_window = 2; evs.version = 0; evs.view_forget_timeout = P1D; gcache.dir = /var/lib/mysql/; gcache.keep_pages_count = 0; gcache.keep_pages_size = 0; gcache.mem_size = 0; gcache.name = /var/lib/mysql//galera.cache; gcache.page_size = 128M; gcache.size = 2G; gcomm.thread_prio = ; gcs.fc_debug = 0; gcs.fc_factor = 1.0; gcs.fc_limit = 16; gcs.fc_master_slave = no; gcs.max_packet_size = 64500; gcs.max_throttle = 0.25; gcs.recv_q_hard_limit = 9223372036854775807; gcs.recv_q_soft_limit = 0.25; gcs.sync_donor = no; gmcast.listen_addr = tcp://0.0.0.0:4567; gmcast.mcast_addr = ; gmcast.mcast_ttl = 1; gmcast.peer_timeout = PT3S; gmcast.segment = 0; gmcast.time_wait = PT5S; gmcast.version = 0; ist.recv_addr = 10.91.194.244; pc.announce_timeout = PT3S; pc.checksum = false; pc.ignore_quorum = false; pc.ignore_sb = false; pc.linger = PT20S; pc.npvo = false; pc.recovery = true; pc.version = 0; pc.wait_prim = true; pc.wait_prim_timeout = P30S; pc.weight = 1; protonet.backend = asio; protonet.version = 0; repl.causal_read_timeout = PT30S; repl.commit_order = 3; repl.key_format = FLAT8; repl.max_ws_size = 2147483647; repl.proto_max = 7; socket.checksum = 2; socket.recv_buf_size = 212992;"
	testB := "gcache.page_size = 128M; gcache.size = 131072; gcomm.thread_prio = ;"
<<<<<<< HEAD
	convey.Convey("Parse wsrep_provider_options", t, func(c convey.C) {
		c.So(parseWsrepProviderOptions(testE), convey.ShouldEqual, 0)
		c.So(parseWsrepProviderOptions(testM), convey.ShouldEqual, 128*1024*1024)
		c.So(parseWsrepProviderOptions(testG), convey.ShouldEqual, 2*1024*1024*1024)
		c.So(parseWsrepProviderOptions(testB), convey.ShouldEqual, 131072)
=======
	convey.Convey("Parse wsrep_provider_options", t, func() {
		convey.So(parseWsrepProviderOptions(testE), convey.ShouldEqual, 0)
		convey.So(parseWsrepProviderOptions(testM), convey.ShouldEqual, 128*1024*1024)
		convey.So(parseWsrepProviderOptions(testG), convey.ShouldEqual, int64(2*1024*1024*1024))
		convey.So(parseWsrepProviderOptions(testB), convey.ShouldEqual, 131072)
>>>>>>> cc349684
	})
}<|MERGE_RESOLUTION|>--- conflicted
+++ resolved
@@ -52,11 +52,7 @@
 
 	ch := make(chan prometheus.Metric)
 	go func() {
-<<<<<<< HEAD
-		if err = (ScrapeGlobalVariables{}).Scrape(context.Background(), db, ch); err != nil {
-=======
 		if err = (ScrapeGlobalVariables{}).Scrape(context.Background(), db, ch, log.NewNopLogger()); err != nil {
->>>>>>> cc349684
 			t.Errorf("error calling function on test: %s", err)
 		}
 		close(ch)
@@ -93,18 +89,10 @@
 	testM := "base_dir = /var/lib/mysql/; base_host = 10.91.142.82; base_port = 4567; cert.log_conflicts = no; debug = no; evs.auto_evict = 0; evs.causal_keepalive_period = PT1S; evs.debug_log_mask = 0x1; evs.delay_margin = PT1S; evs.delayed_keep_period = PT30S; evs.inactive_check_period = PT0.5S; evs.inactive_timeout = PT15S; evs.info_log_mask = 0; evs.install_timeout = PT7.5S; evs.join_retrans_period = PT1S; evs.keepalive_period = PT1S; evs.max_install_timeouts = 3; evs.send_window = 4; evs.stats_report_period = PT1M; evs.suspect_timeout = PT5S; evs.use_aggregate = true; evs.user_send_window = 2; evs.version = 0; evs.view_forget_timeout = P1D; gcache.dir = /var/lib/mysql/; gcache.keep_pages_count = 0; gcache.keep_pages_size = 0; gcache.mem_size = 0; gcache.name = /var/lib/mysql//galera.cache; gcache.page_size = 128M; gcache.size = 128M; gcomm.thread_prio = ; gcs.fc_debug = 0; gcs.fc_factor = 1.0; gcs.fc_limit = 16; gcs.fc_master_slave = no; gcs.max_packet_size = 64500; gcs.max_throttle = 0.25; gcs.recv_q_hard_limit = 9223372036854775807; gcs.recv_q_soft_limit = 0.25; gcs.sync_donor = no; gmcast.listen_addr = tcp://0.0.0.0:4567; gmcast.mcast_addr = ; gmcast.mcast_ttl = 1; gmcast.peer_timeout = PT3S; gmcast.segment = 0; gmcast.time_wait = PT5S; gmcast.version = 0; ist.recv_addr = 10.91.142.82; pc.announce_timeout = PT3S; pc.checksum = false; pc.ignore_quorum = false; pc.ignore_sb = false; pc.linger = PT20S; pc.npvo = false; pc.recovery = true; pc.version = 0; pc.wait_prim = true; pc.wait_prim_timeout = P30S; pc.weight = 1; protonet.backend = asio; protonet.version = 0; repl.causal_read_timeout = PT30S; repl.commit_order = 3; repl.key_format = FLAT8; repl.max_ws_size = 2147483647; repl.proto_max = 7; socket.checksum = 2; socket.recv_buf_size = 212992;"
 	testG := "base_dir = /var/lib/mysql/; base_host = 10.91.194.244; base_port = 4567; cert.log_conflicts = no; debug = no; evs.auto_evict = 0; evs.causal_keepalive_period = PT1S; evs.debug_log_mask = 0x1; evs.delay_margin = PT1S; evs.delayed_keep_period = PT30S; evs.inactive_check_period = PT0.5S; evs.inactive_timeout = PT15S; evs.info_log_mask = 0; evs.install_timeout = PT7.5S; evs.join_retrans_period = PT1S; evs.keepalive_period = PT1S; evs.max_install_timeouts = 3; evs.send_window = 4; evs.stats_report_period = PT1M; evs.suspect_timeout = PT5S; evs.use_aggregate = true; evs.user_send_window = 2; evs.version = 0; evs.view_forget_timeout = P1D; gcache.dir = /var/lib/mysql/; gcache.keep_pages_count = 0; gcache.keep_pages_size = 0; gcache.mem_size = 0; gcache.name = /var/lib/mysql//galera.cache; gcache.page_size = 128M; gcache.size = 2G; gcomm.thread_prio = ; gcs.fc_debug = 0; gcs.fc_factor = 1.0; gcs.fc_limit = 16; gcs.fc_master_slave = no; gcs.max_packet_size = 64500; gcs.max_throttle = 0.25; gcs.recv_q_hard_limit = 9223372036854775807; gcs.recv_q_soft_limit = 0.25; gcs.sync_donor = no; gmcast.listen_addr = tcp://0.0.0.0:4567; gmcast.mcast_addr = ; gmcast.mcast_ttl = 1; gmcast.peer_timeout = PT3S; gmcast.segment = 0; gmcast.time_wait = PT5S; gmcast.version = 0; ist.recv_addr = 10.91.194.244; pc.announce_timeout = PT3S; pc.checksum = false; pc.ignore_quorum = false; pc.ignore_sb = false; pc.linger = PT20S; pc.npvo = false; pc.recovery = true; pc.version = 0; pc.wait_prim = true; pc.wait_prim_timeout = P30S; pc.weight = 1; protonet.backend = asio; protonet.version = 0; repl.causal_read_timeout = PT30S; repl.commit_order = 3; repl.key_format = FLAT8; repl.max_ws_size = 2147483647; repl.proto_max = 7; socket.checksum = 2; socket.recv_buf_size = 212992;"
 	testB := "gcache.page_size = 128M; gcache.size = 131072; gcomm.thread_prio = ;"
-<<<<<<< HEAD
-	convey.Convey("Parse wsrep_provider_options", t, func(c convey.C) {
-		c.So(parseWsrepProviderOptions(testE), convey.ShouldEqual, 0)
-		c.So(parseWsrepProviderOptions(testM), convey.ShouldEqual, 128*1024*1024)
-		c.So(parseWsrepProviderOptions(testG), convey.ShouldEqual, 2*1024*1024*1024)
-		c.So(parseWsrepProviderOptions(testB), convey.ShouldEqual, 131072)
-=======
 	convey.Convey("Parse wsrep_provider_options", t, func() {
 		convey.So(parseWsrepProviderOptions(testE), convey.ShouldEqual, 0)
 		convey.So(parseWsrepProviderOptions(testM), convey.ShouldEqual, 128*1024*1024)
 		convey.So(parseWsrepProviderOptions(testG), convey.ShouldEqual, int64(2*1024*1024*1024))
 		convey.So(parseWsrepProviderOptions(testB), convey.ShouldEqual, 131072)
->>>>>>> cc349684
 	})
 }