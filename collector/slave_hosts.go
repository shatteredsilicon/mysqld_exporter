--- conflicted
+++ resolved
@@ -63,19 +63,12 @@
 }
 
 // Scrape collects data from database connection and sends it over channel as prometheus metric.
-<<<<<<< HEAD
-func (ScrapeSlaveHosts) Scrape(ctx context.Context, db *sql.DB, ch chan<- prometheus.Metric, logger log.Logger) error {
-=======
 func (ScrapeSlaveHosts) Scrape(ctx context.Context, instance *instance, ch chan<- prometheus.Metric, logger *slog.Logger) error {
->>>>>>> c3664242
 	var (
 		slaveHostsRows *sql.Rows
 		err            error
 	)
-<<<<<<< HEAD
-=======
 	db := instance.getDB()
->>>>>>> c3664242
 	// Try the both syntax for MySQL 8.0 and MySQL 8.4
 	if slaveHostsRows, err = db.QueryContext(ctx, slaveHostsQuery); err != nil {
 		if slaveHostsRows, err = db.QueryContext(ctx, showReplicasQuery); err != nil {
