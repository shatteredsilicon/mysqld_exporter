// Copyright 2018 The Prometheus Authors
// Licensed under the Apache License, Version 2.0 (the "License");
// you may not use this file except in compliance with the License.
// You may obtain a copy of the License at
//
// http://www.apache.org/licenses/LICENSE-2.0
//
// Unless required by applicable law or agreed to in writing, software
// distributed under the License is distributed on an "AS IS" BASIS,
// WITHOUT WARRANTIES OR CONDITIONS OF ANY KIND, either express or implied.
// See the License for the specific language governing permissions and
// limitations under the License.

package collector

import (
	"context"
<<<<<<< HEAD
	"flag"
=======
>>>>>>> cc349684
	"fmt"
	"testing"

	"github.com/DATA-DOG/go-sqlmock"
	"github.com/alecthomas/kingpin/v2"
	"github.com/go-kit/log"
	"github.com/prometheus/client_golang/prometheus"
	dto "github.com/prometheus/client_model/go"
	"github.com/smartystreets/goconvey/convey"
<<<<<<< HEAD
	"gopkg.in/DATA-DOG/go-sqlmock.v1"
=======
>>>>>>> cc349684
)

func TestScrapePerfFileInstances(t *testing.T) {
	err := flag.Set("collect.perf_schema.file_instances.filter", "")
	if err != nil {
		t.Fatal(err)
	}

	db, mock, err := sqlmock.New()
	if err != nil {
		t.Fatalf("error opening a stub database connection: %s", err)
	}
	defer db.Close()

	columns := []string{"FILE_NAME", "EVENT_NAME", "COUNT_READ", "COUNT_WRITE", "SUM_NUMBER_OF_BYTES_READ", "SUM_NUMBER_OF_BYTES_WRITE"}

	rows := sqlmock.NewRows(columns).
		AddRow("/var/lib/mysql/db1/file", "event1", "3", "4", "725", "128").
		AddRow("/var/lib/mysql/db2/file", "event2", "23", "12", "3123", "967").
		AddRow("db3/file", "event3", "45", "32", "1337", "326")
	mock.ExpectQuery(sanitizeQuery(perfFileInstancesQuery)).WillReturnRows(rows)

	ch := make(chan prometheus.Metric)
	go func() {
<<<<<<< HEAD
		if err = (ScrapePerfFileInstances{}).Scrape(context.Background(), db, ch); err != nil {
=======
		if err = (ScrapePerfFileInstances{}).Scrape(context.Background(), db, ch, log.NewNopLogger()); err != nil {
>>>>>>> cc349684
			panic(fmt.Sprintf("error calling function on test: %s", err))
		}
		close(ch)
	}()

	metricExpected := []MetricResult{
		{labels: labelMap{"file_name": "db1/file", "event_name": "event1", "mode": "read"}, value: 3, metricType: dto.MetricType_COUNTER},
		{labels: labelMap{"file_name": "db1/file", "event_name": "event1", "mode": "write"}, value: 4, metricType: dto.MetricType_COUNTER},
		{labels: labelMap{"file_name": "db1/file", "event_name": "event1", "mode": "read"}, value: 725, metricType: dto.MetricType_COUNTER},
		{labels: labelMap{"file_name": "db1/file", "event_name": "event1", "mode": "write"}, value: 128, metricType: dto.MetricType_COUNTER},
		{labels: labelMap{"file_name": "db2/file", "event_name": "event2", "mode": "read"}, value: 23, metricType: dto.MetricType_COUNTER},
		{labels: labelMap{"file_name": "db2/file", "event_name": "event2", "mode": "write"}, value: 12, metricType: dto.MetricType_COUNTER},
		{labels: labelMap{"file_name": "db2/file", "event_name": "event2", "mode": "read"}, value: 3123, metricType: dto.MetricType_COUNTER},
		{labels: labelMap{"file_name": "db2/file", "event_name": "event2", "mode": "write"}, value: 967, metricType: dto.MetricType_COUNTER},
		{labels: labelMap{"file_name": "db3/file", "event_name": "event3", "mode": "read"}, value: 45, metricType: dto.MetricType_COUNTER},
		{labels: labelMap{"file_name": "db3/file", "event_name": "event3", "mode": "write"}, value: 32, metricType: dto.MetricType_COUNTER},
		{labels: labelMap{"file_name": "db3/file", "event_name": "event3", "mode": "read"}, value: 1337, metricType: dto.MetricType_COUNTER},
		{labels: labelMap{"file_name": "db3/file", "event_name": "event3", "mode": "write"}, value: 326, metricType: dto.MetricType_COUNTER},
	}
	convey.Convey("Metrics comparison", t, func(c convey.C) {
		for _, expect := range metricExpected {
			got := readMetric(<-ch)
			c.So(got, convey.ShouldResemble, expect)
		}
	})

	// Ensure all SQL queries were executed
	if err := mock.ExpectationsWereMet(); err != nil {
		t.Errorf("there were unfulfilled exceptions: %s", err)
	}
}<|MERGE_RESOLUTION|>--- conflicted
+++ resolved
@@ -15,23 +15,15 @@
 
 import (
 	"context"
-<<<<<<< HEAD
 	"flag"
-=======
->>>>>>> cc349684
 	"fmt"
 	"testing"
 
 	"github.com/DATA-DOG/go-sqlmock"
-	"github.com/alecthomas/kingpin/v2"
 	"github.com/go-kit/log"
 	"github.com/prometheus/client_golang/prometheus"
 	dto "github.com/prometheus/client_model/go"
 	"github.com/smartystreets/goconvey/convey"
-<<<<<<< HEAD
-	"gopkg.in/DATA-DOG/go-sqlmock.v1"
-=======
->>>>>>> cc349684
 )
 
 func TestScrapePerfFileInstances(t *testing.T) {
@@ -56,11 +48,7 @@
 
 	ch := make(chan prometheus.Metric)
 	go func() {
-<<<<<<< HEAD
-		if err = (ScrapePerfFileInstances{}).Scrape(context.Background(), db, ch); err != nil {
-=======
 		if err = (ScrapePerfFileInstances{}).Scrape(context.Background(), db, ch, log.NewNopLogger()); err != nil {
->>>>>>> cc349684
 			panic(fmt.Sprintf("error calling function on test: %s", err))
 		}
 		close(ch)
