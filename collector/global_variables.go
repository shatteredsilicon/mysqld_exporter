--- conflicted
+++ resolved
@@ -122,20 +122,12 @@
 // ScrapeGlobalVariables collects from `SHOW GLOBAL VARIABLES`.
 type ScrapeGlobalVariables struct{}
 
-<<<<<<< HEAD
-// Name of the Scraper.
-=======
 // Name of the Scraper. Should be unique.
->>>>>>> cc349684
 func (ScrapeGlobalVariables) Name() string {
 	return globalVariables
 }
 
-<<<<<<< HEAD
-// Help returns additional information about Scraper.
-=======
 // Help describes the role of the Scraper.
->>>>>>> cc349684
 func (ScrapeGlobalVariables) Help() string {
 	return "Collect from SHOW GLOBAL VARIABLES"
 }
@@ -145,13 +137,8 @@
 	return 5.1
 }
 
-<<<<<<< HEAD
-// Scrape collects data.
-func (ScrapeGlobalVariables) Scrape(ctx context.Context, db *sql.DB, ch chan<- prometheus.Metric) error {
-=======
 // Scrape collects data from database connection and sends it over channel as prometheus metric.
 func (ScrapeGlobalVariables) Scrape(ctx context.Context, db *sql.DB, ch chan<- prometheus.Metric, logger log.Logger) error {
->>>>>>> cc349684
 	globalVariablesRows, err := db.QueryContext(ctx, globalVariablesQuery)
 	if err != nil {
 		return err
@@ -261,11 +248,7 @@
 	s = nameRe.ReplaceAllString(s, "_")
 	s = strings.ToLower(s)
 	return s
-<<<<<<< HEAD
-}
-=======
 }
 
 // check interface
-var _ Scraper = ScrapeGlobalVariables{}
->>>>>>> cc349684
+var _ Scraper = ScrapeGlobalVariables{}