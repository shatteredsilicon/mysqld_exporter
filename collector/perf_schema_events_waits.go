// Copyright 2018 The Prometheus Authors
// Licensed under the Apache License, Version 2.0 (the "License");
// you may not use this file except in compliance with the License.
// You may obtain a copy of the License at
//
// http://www.apache.org/licenses/LICENSE-2.0
//
// Unless required by applicable law or agreed to in writing, software
// distributed under the License is distributed on an "AS IS" BASIS,
// WITHOUT WARRANTIES OR CONDITIONS OF ANY KIND, either express or implied.
// See the License for the specific language governing permissions and
// limitations under the License.

// Scrape `performance_schema.events_waits_summary_global_by_event_name`.

package collector

import (
	"context"
	"database/sql"

	"github.com/go-kit/log"
	"github.com/prometheus/client_golang/prometheus"
)

const perfEventsWaitsQuery = `
	SELECT EVENT_NAME, COUNT_STAR, SUM_TIMER_WAIT
	  FROM performance_schema.events_waits_summary_global_by_event_name
	`

// Metric descriptors.
var (
	performanceSchemaEventsWaitsDesc = prometheus.NewDesc(
		prometheus.BuildFQName(namespace, performanceSchema, "events_waits_total"),
		"The total events waits by event name.",
		[]string{"event_name"}, nil,
	)
	performanceSchemaEventsWaitsTimeDesc = prometheus.NewDesc(
		prometheus.BuildFQName(namespace, performanceSchema, "events_waits_seconds_total"),
		"The total seconds of events waits by event name.",
		[]string{"event_name"}, nil,
	)
)

// ScrapePerfEventsWaits collects from `performance_schema.events_waits_summary_global_by_event_name`.
type ScrapePerfEventsWaits struct{}

<<<<<<< HEAD
// Name of the Scraper.
=======
// Name of the Scraper. Should be unique.
>>>>>>> cc349684
func (ScrapePerfEventsWaits) Name() string {
	return "perf_schema.eventswaits"
}

<<<<<<< HEAD
// Help returns additional information about Scraper.
=======
// Help describes the role of the Scraper.
>>>>>>> cc349684
func (ScrapePerfEventsWaits) Help() string {
	return "Collect metrics from performance_schema.events_waits_summary_global_by_event_name"
}

// Version of MySQL from which scraper is available.
func (ScrapePerfEventsWaits) Version() float64 {
	return 5.5
}

<<<<<<< HEAD
// Scrape collects data.
func (ScrapePerfEventsWaits) Scrape(ctx context.Context, db *sql.DB, ch chan<- prometheus.Metric) error {
=======
// Scrape collects data from database connection and sends it over channel as prometheus metric.
func (ScrapePerfEventsWaits) Scrape(ctx context.Context, db *sql.DB, ch chan<- prometheus.Metric, logger log.Logger) error {
>>>>>>> cc349684
	// Timers here are returned in picoseconds.
	perfSchemaEventsWaitsRows, err := db.QueryContext(ctx, perfEventsWaitsQuery)
	if err != nil {
		return err
	}
	defer perfSchemaEventsWaitsRows.Close()

	var (
		eventName   string
		count, time uint64
	)

	for perfSchemaEventsWaitsRows.Next() {
		if err := perfSchemaEventsWaitsRows.Scan(
			&eventName, &count, &time,
		); err != nil {
			return err
		}
		ch <- prometheus.MustNewConstMetric(
			performanceSchemaEventsWaitsDesc, prometheus.CounterValue, float64(count),
			eventName,
		)
		ch <- prometheus.MustNewConstMetric(
			performanceSchemaEventsWaitsTimeDesc, prometheus.CounterValue, float64(time)/picoSeconds,
			eventName,
		)
	}
	return nil
}

// check interface
var _ Scraper = ScrapePerfEventsWaits{}<|MERGE_RESOLUTION|>--- conflicted
+++ resolved
@@ -45,20 +45,12 @@
 // ScrapePerfEventsWaits collects from `performance_schema.events_waits_summary_global_by_event_name`.
 type ScrapePerfEventsWaits struct{}
 
-<<<<<<< HEAD
-// Name of the Scraper.
-=======
 // Name of the Scraper. Should be unique.
->>>>>>> cc349684
 func (ScrapePerfEventsWaits) Name() string {
 	return "perf_schema.eventswaits"
 }
 
-<<<<<<< HEAD
-// Help returns additional information about Scraper.
-=======
 // Help describes the role of the Scraper.
->>>>>>> cc349684
 func (ScrapePerfEventsWaits) Help() string {
 	return "Collect metrics from performance_schema.events_waits_summary_global_by_event_name"
 }
@@ -68,13 +60,8 @@
 	return 5.5
 }
 
-<<<<<<< HEAD
-// Scrape collects data.
-func (ScrapePerfEventsWaits) Scrape(ctx context.Context, db *sql.DB, ch chan<- prometheus.Metric) error {
-=======
 // Scrape collects data from database connection and sends it over channel as prometheus metric.
 func (ScrapePerfEventsWaits) Scrape(ctx context.Context, db *sql.DB, ch chan<- prometheus.Metric, logger log.Logger) error {
->>>>>>> cc349684
 	// Timers here are returned in picoseconds.
 	perfSchemaEventsWaitsRows, err := db.QueryContext(ctx, perfEventsWaitsQuery)
 	if err != nil {
