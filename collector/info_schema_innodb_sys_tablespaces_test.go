--- conflicted
+++ resolved
@@ -15,10 +15,7 @@
 
 import (
 	"context"
-<<<<<<< HEAD
-=======
 	"fmt"
->>>>>>> cc349684
 	"testing"
 
 	"github.com/DATA-DOG/go-sqlmock"
@@ -50,11 +47,7 @@
 
 	ch := make(chan prometheus.Metric)
 	go func() {
-<<<<<<< HEAD
-		if err = (ScrapeInfoSchemaInnodbTablespaces{}).Scrape(context.Background(), db, ch); err != nil {
-=======
 		if err = (ScrapeInfoSchemaInnodbTablespaces{}).Scrape(context.Background(), db, ch, log.NewNopLogger()); err != nil {
->>>>>>> cc349684
 			t.Errorf("error calling function on test: %s", err)
 		}
 		close(ch)
